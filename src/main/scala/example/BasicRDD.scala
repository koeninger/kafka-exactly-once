--- conflicted
+++ resolved
@@ -2,23 +2,14 @@
 
 import org.apache.kafka.common.serialization.StringDeserializer
 import org.apache.spark.{SparkContext, SparkConf}
-<<<<<<< HEAD
-import org.apache.spark.streaming.kafka.{KafkaUtils, OffsetRange}
-=======
 import org.apache.spark.streaming.kafka010.{ KafkaUtils, OffsetRange }
 import org.apache.spark.streaming.kafka010.LocationStrategies.PreferConsistent
 import scala.collection.JavaConverters._
->>>>>>> 0d8c4581
 import com.typesafe.config.ConfigFactory
 
 object BasicRDD {
   def main(args: Array[String]): Unit = {
     val conf = ConfigFactory.load
-<<<<<<< HEAD
-    val sc = new SparkContext(new SparkConf())
-
-    val kafkaParams = Map("metadata.broker.list" -> conf.getString("kafka.brokers"))
-=======
     val kafkaParams = Map[String, Object](
       "bootstrap.servers" -> conf.getString("kafka.brokers"),
       "key.deserializer" -> classOf[StringDeserializer],
@@ -26,7 +17,6 @@
     ).asJava
 
     val sc = new SparkContext(new SparkConf())
->>>>>>> 0d8c4581
 
     val topic = conf.getString("kafka.topics").split(",").toSet.head
 
